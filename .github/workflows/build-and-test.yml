--- conflicted
+++ resolved
@@ -77,9 +77,6 @@
         pip install jupyterlab
     - name: Install SpeziDataPipelineTemplate Dependencies
       run: |
-<<<<<<< HEAD
-        pip install pandas numpy matplotlib firebase-admin fhir.resources
-=======
         pip install -r requirements.txt
     - name: Run Unit Tests
       run: pytest tests/*.py --cov=. --cov-report=xml
@@ -91,7 +88,6 @@
         flags: unittests
         name: codecov-umbrella
         slug: StanfordSpezi/SpeziDataPipelineTemplate
->>>>>>> c519aa98
     - name: Set Firestore Emulator Environment Variable
       run: |
         echo "FIRESTORE_EMULATOR_HOST=localhost:8080" >> $GITHUB_ENV
