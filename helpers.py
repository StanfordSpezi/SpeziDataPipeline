--- conflicted
+++ resolved
@@ -21,10 +21,6 @@
 from IPython.display import display
 from pandas import to_datetime
 
-<<<<<<< HEAD
-=======
-
->>>>>>> 51e212a4
 def vizualize_data(dfs_dict):
     dfs_dict = rename_key_dfs(dfs_dict)
 
@@ -98,11 +94,7 @@
         update_user_dropdown(dropdown_df.options[0])
         dropdown_df.value = dropdown_df.options[0]
         
-<<<<<<< HEAD
-def analyze_data(reference_db, collection_name, date1=None, date2=None, save_as_csv=False):
-=======
 def analyze_data(reference_db, collection_name, date1=None, date2=None, save_as_csv=True):
->>>>>>> 51e212a4
     flattened_dfs = {}
     filtered_dfs = {}
     daily_dfs = {}
@@ -110,11 +102,7 @@
     unique_loinc_codes, display_to_loinc_dict = get_unique_codes_and_displays(reference_db, collection_name)
 
     for code in unique_loinc_codes:
-<<<<<<< HEAD
-        flattened_df = fetch_and_flatten_data(reference_db, 'users', code)
-=======
         flattened_df = fetch_and_flatten_data(reference_db, 'users', code, save_as_csv)
->>>>>>> 51e212a4
         filtered_df = remove_outliers(flattened_df)
         daily_df = calculate_daily_data(filtered_df, save_as_csv)
     
@@ -127,11 +115,7 @@
 
 def get_unique_codes_and_displays(reference_db, collection_name):
     unique_loinc_codes = set()
-<<<<<<< HEAD
-    display_to_loinc_dict = {}  # Dictionary to map 'display' to 'unique_loinc_codes'
-=======
     display_to_loinc_dict = {}  
->>>>>>> 51e212a4
 
     users = reference_db.collection(collection_name).stream()
 
@@ -143,21 +127,18 @@
             coding = doc_data.get('code', {}).get('coding', [])
             if len(coding) > 0:
                 loinc_code = coding[0]['code']
-<<<<<<< HEAD
-                display = coding[0].get('display', '')
+                # display = coding[0].get('display', '')
+                quantity_name = coding[1].get('display', '') if len(coding) > 1 else (coding[0].get('display', '') if len(coding) > 0 else '')
                 unique_loinc_codes.add(loinc_code)
                 
-                # Update display_to_loinc_dict
-                if display in display_to_loinc_dict:
-                    # If the display is already in the dictionary, add the loinc_code if it's not already present
-                    display_to_loinc_dict[display].add(loinc_code)
+                if quantity_name in display_to_loinc_dict:
+                    display_to_loinc_dict[quantity_name].add(loinc_code)
                 else:
-                    # Otherwise, create a new set for this display
-                    display_to_loinc_dict[display] = {loinc_code}
-
-    # Convert sets to lists in display_to_loinc_dict to make it JSON serializable, if needed
-    for display in display_to_loinc_dict:
-        display_to_loinc_dict[display] = list(display_to_loinc_dict[display])
+                    display_to_loinc_dict[quantity_name] = {loinc_code}
+
+    # Convert sets to lists in display_to_loinc_dict to make it JSON serializable
+    for quantity_name in display_to_loinc_dict:
+        display_to_loinc_dict[quantity_name] = list(display_to_loinc_dict[quantity_name])
 
     return unique_loinc_codes, display_to_loinc_dict
 
@@ -178,40 +159,6 @@
     else:
         raise ValueError("Input must be a DataFrame or a dictionary of DataFrames")
 
-=======
-                # display = coding[0].get('display', '')
-                quantity_name = coding[1].get('display', '') if len(coding) > 1 else (coding[0].get('display', '') if len(coding) > 0 else '')
-                unique_loinc_codes.add(loinc_code)
-                
-                if quantity_name in display_to_loinc_dict:
-                    display_to_loinc_dict[quantity_name].add(loinc_code)
-                else:
-                    display_to_loinc_dict[quantity_name] = {loinc_code}
-
-    # Convert sets to lists in display_to_loinc_dict to make it JSON serializable
-    for quantity_name in display_to_loinc_dict:
-        display_to_loinc_dict[quantity_name] = list(display_to_loinc_dict[quantity_name])
-
-    return unique_loinc_codes, display_to_loinc_dict
-
-    
-
-def rename_key_dfs(dfs_dict_or_df):
-    if isinstance(dfs_dict_or_df, dict):
-        renamed_dict_dfs = {}
-        for key, df in dfs_dict_or_df.items():
-            if not df.empty and 'QuantityName' in df.columns:
-                new_key = df['QuantityName'].iloc[0]
-                renamed_dict_dfs[new_key] = df
-        return renamed_dict_dfs
-    elif isinstance(dfs_dict_or_df, pd.DataFrame):
-        if not dfs_dict_or_df.empty and 'QuantityName' in dfs_dict_or_df.columns:
-            new_key = dfs_dict_or_df['QuantityName'].iloc[0]
-            return {new_key: dfs_dict_or_df}
-    else:
-        raise ValueError("Input must be a DataFrame or a dictionary of DataFrames")
-
->>>>>>> 51e212a4
         
 
 
